--- conflicted
+++ resolved
@@ -1,15 +1,14 @@
 import torch
 import os.path as osp
+import GCL.augmentors as A
+import GCL.losses as L
 import torch_geometric.transforms as T
 
-from ogb.lsc import PygPCQM4MDataset
+from torch_scatter import scatter_add
 from ogb.nodeproppred import PygNodePropPredDataset
-from ogb.graphproppred import PygGraphPropPredDataset
-from torch_geometric.datasets import Coauthor, WikiCS, Amazon, CitationFull, Planetoid, TUDataset, QM9
-
-<<<<<<< HEAD
-from torch_scatter import scatter_add
-=======
+from torch_geometric.datasets import Coauthor, WikiCS, Amazon, CitationFull, Planetoid, TUDataset
+
+
 def load_dataset(path: str, name: str, to_sparse_tensor: bool = True, to_dense: bool = False):
     node_datasets = {'Cora', 'CiteSeer', 'PubMed', 'DBLP', 'Karate', 'WikiCS', 'Coauthor-CS', 'Coauthor-Phy',
                      'Amazon-Computers', 'Amazon-Photo', 'ogbn-arxiv'}
@@ -17,7 +16,6 @@
         return load_node_dataset(path, name, to_sparse_tensor, to_dense)
     else:
         return load_graph_dataset(path, name, to_sparse_tensor, to_dense)
->>>>>>> 0b18e18b
 
 
 def load_node_dataset(path, name, to_sparse_tensor=True, to_dense=False):
@@ -61,22 +59,16 @@
 def load_graph_dataset(path, name, to_sparse_tensor=True, to_dense=False):
     root_path = osp.expanduser('~')
     path = osp.join(root_path, path)
+
+    transform = []
     if to_sparse_tensor:
-        transform = T.ToSparseTensor(remove_edge_index=False)
+        transform.append(T.ToSparseTensor())
     elif to_dense:
-        transform = T.ToDense()
-    else:
-        transform = None
-
-    if name == 'QM9':
-        return QM9(osp.join(path, 'QM9'))
-
-    if name == 'ogbg-molhiv':
-        return PygGraphPropPredDataset(root=osp.join(path, 'OGB'), name='ogbg-molhiv')
-        pass
-
-    if name == 'PCQM4M':
-        return PygPCQM4MDataset(path)
+        transform.append(T.ToDense())
+    dataset = TUDataset(path, name=name)
+    if dataset[0].x is None:
+        transform.append(T.Constant())
+    transform = T.Compose(transform)
 
     return TUDataset(path, name=name, transform=transform)
 
@@ -94,6 +86,121 @@
     return activations[name]
 
 
+def get_augmentor(aug_name: str, param: dict):
+    if aug_name == 'ER':
+        return A.EdgeRemoving(pe=param['prob'])
+    if aug_name == 'EA':
+        return A.EdgeAdding(pe=param['prob'])
+    if aug_name == 'ND':
+        return A.NodeDropping(pn=param['prob'])
+    if aug_name == 'RWS':
+        return A.RWSampling(num_seeds=param['num_seeds'], walk_length=param['walk_length'])
+    if aug_name == 'PPR':
+        return A.PPRDiffusion(eps=param['sp_eps'], use_cache=False)
+    if aug_name == 'MKD':
+        return A.MarkovDiffusion(sp_eps=param['sp_eps'], use_cache=False)
+    if aug_name == 'ORI':
+        return A.Identity()
+    if aug_name == 'FM':
+        return A.FeatureMasking(pf=param['prob'])
+    if aug_name == 'EAM':
+        return A.EdgeAttrMasking(pf=param['prob'])
+    if aug_name == 'FD':
+        return A.FeatureDropout(pf=param['prob'])
+
+    raise NotImplementedError(f'unsupported augmentation name: {aug_name}')
+
+
+def get_augmentor_legacy(aug_name: str, param: dict):
+    if aug_name == 'ER':
+        return A.EdgeRemoving(pe=param['drop_edge_prob'])
+    if aug_name == 'EA':
+        return A.EdgeAdding(pe=param['add_edge_prob'])
+    if aug_name == 'ND':
+        return A.NodeDropping(pn=param['drop_node_prob'])
+    if aug_name == 'RWS':
+        return A.RWSampling(num_seeds=param['num_seeds'], walk_length=param['walk_length'])
+    if aug_name == 'PPR':
+        return A.PPRDiffusion(eps=param['sp_eps'], use_cache=False)
+    if aug_name == 'MKD':
+        return A.MarkovDiffusion(sp_eps=param['sp_eps'], use_cache=False)
+    if aug_name == 'ORI':
+        return A.Identity()
+    if aug_name == 'FM':
+        return A.FeatureMasking(pf=param['drop_feat_prob'])
+    if aug_name == 'EAM':
+        return A.EdgeAttrMasking(pf=param['drop_feat_prob'])
+    if aug_name == 'FD':
+        return A.FeatureDropout(pf=param['drop_feat_prob'])
+
+    raise NotImplementedError(f'unsupported augmentation name: {aug_name}')
+
+
+
+def get_compositional_augmentor(param: dict) -> A.Augmentor:
+    augs = param['scheme'].split('+')
+    augs = [get_augmentor_legacy(x, param) for x in augs]
+
+    aug = augs[0]
+    for a in augs[1:]:
+        aug = aug >> a
+    return aug
+
+
+def get_loss(loss: str, **params) -> L.Loss:
+    if loss == 'infonce':
+        return L.InfoNCELoss(**params)
+    elif loss == 'jsd':
+        return L.JSDLoss(**params)
+    elif loss == 'triplet':
+        return L.TripletLoss(**params)
+    else:
+        raise ValueError(f'invalid loss type: {loss}')
+
+
+def is_node_dataset(name: str) -> bool:
+    node_datasets = {'Cora', 'CiteSeer', 'PubMed', 'DBLP', 'Karate', 'WikiCS', 'Coauthor-CS', 'Coauthor-Phy',
+                     'Amazon-Computers', 'Amazon-Photo', 'ogbn-arxiv', 'ogbg-code'}
+    return name in node_datasets or name.startswith('ogbn')
+
+
+def get_loss_legacy(loss, mode):
+    if mode == 'G2LEN':
+        if loss == 'infonce':
+            return L.InfoNCELossG2LEN()
+        elif loss == 'jsd':
+            return L.JSDLossG2LEN(discriminator=lambda x, y: x @ y.t())
+        elif loss == 'triplet':
+            return L.TripletLossG2LEN()
+    elif mode == 'G2L':
+        if loss == 'infonce':
+            return L.InfoNCELossG2L()
+        elif loss == 'jsd':
+            return L.JSDLossG2L(discriminator=lambda x, y: x @ y.t())
+        elif loss == 'triplet':
+            return L.TripletLossG2L()
+    else:  # mode is L2L or G2G
+        if loss == 'infonce':
+            return L.InfoNCELoss(loss_fn=L.nt_xent_loss)
+        elif loss == 'debiased_infonce':
+            return L.InfoNCELoss(loss_fn=L.debiased_nt_xent_loss)
+        elif loss == 'hardness_infonce':
+            return L.InfoNCELoss(loss_fn=L.hardness_nt_xent_loss)
+        elif loss == 'subsampling_infonce':
+            return L.InfoNCELoss(loss_fn=L.subsampling_nt_xent_loss)
+        elif loss == 'ring_loss':
+            return L.RingLoss()
+        elif loss == 'jsd':
+            return L.JSDLoss(discriminator=lambda x, y: x @ y.t())
+        elif loss == 'triplet':
+            return L.TripletLoss()
+        elif loss == 'barlow_twins':
+            return L.BTLoss()
+        elif loss == 'vicreg':
+            return L.VICRegLoss()
+    raise NotImplementedError(f'Unsupported loss {loss} or contrasting mode {mode}')
+
+
 def set_differ(s1, s2):
     combined = torch.cat([s1, s2])
     uniques, counts = combined.unique(return_counts=True, dim=0)
@@ -109,4 +216,4 @@
 
 
 def indices_to_mask(indices: torch.LongTensor, num_nodes: int) -> torch.Tensor:
-    return scatter_add(torch.ones_like(indices, dtype=torch.float32), indices, dim=1, dim_size=num_nodes)
+    return scatter_add(torch.ones_like(indices, dtype=torch.float32), indices, dim=1, dim_size=num_nodes)