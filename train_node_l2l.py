import nni
import torch
import argparse
import pretty_errors
import GCL.utils.simple_param as SP

from tqdm import tqdm
from time import time_ns
from torch.optim import Adam
from GCL.eval import LR_classification
from GCL.utils import seed_everything
from pl_bolts.optimizers import LinearWarmupCosineAnnealingLR
from torch.utils.tensorboard import SummaryWriter

from utils import load_node_dataset, get_activation, get_compositional_augmentor, get_loss
from models.L2L import L2L
from models.GConv import Encoder


def train(model, optimizer, data, param):
    model.train()
<<<<<<< HEAD
    optimizer.zero_grad()
    _, z1, z2 = model(data.x, data.edge_index)
    h1 = model.projection(z1)
    h2 = model.projection(z2)
    loss = model.loss(h1, h2, y=data.y, **param)
    loss.backward()
    optimizer.step()
    return loss.item()
=======
    device = data.edge_index.device
    if loss == 'batch':
        sample_size = args.sample_size
        num_nodes = data.num_nodes
        indices = torch.randperm(num_nodes).to(device)
        num_batches = math.ceil(num_nodes / sample_size)
        total_loss = 0.0
        for i in range(num_batches):
            batch_indices = indices[i * sample_size:(i + 1) * sample_size]
            optimizer.zero_grad()
            _, z1, z2 = model(data.x, data.edge_index)
            z1 = z1[batch_indices]
            z2 = z2[batch_indices]
            loss = model.loss(z1, z2)
            loss.backward()
            optimizer.step()
            total_loss += loss.item() * batch_indices.size(0)
        return total_loss / data.num_nodes
    else:
        optimizer.zero_grad()
        _, z1, z2 = model(data.x, data.edge_index)
        # if dump_embed_path is not None:
        #     torch.save((z1, z2), dump_embed_path)
        if loss == 'nt_xent':
            loss = model.loss(z1, z2, batch_size=512)
        elif loss == 'subsampling':
            loss = model.subsampling_loss(z1, z2, sample_size=args.sample_size)
        elif loss == 'jsd':
            loss = model.jsd_loss(z1, z2)
        elif loss == 'triplet':
            loss = model.triplet_loss(z1, z2)
        elif loss == 'barlow_twins':
            loss = model.bt_loss(z1, z2)
        elif loss == 'vicreg':
            loss = model.vicreg_loss(z1, z2,
                                     sim_loss_weight=param['vicreg_sim_loss_weight'],
                                     var_loss_weight=param['vicreg_var_loss_weight'],
                                     cov_loss_weight=param['vicreg_cov_loss_weight'])
        elif loss == 'mixup':
            loss = model.hard_mixing_loss(z1, z2, threshold=param['mixup_threshold'], s=param['mixup_s'])
        else:
            raise NotImplementedError(f'Unknown loss type: {loss}')
        loss.backward()
        optimizer.step()
        return loss.item()
>>>>>>> 1cbdb648


def test(model, data, args):
    model.eval()
    z, _, _ = model(data.x, data.edge_index)

    test_result = LR_classification(
        z, data, split_mode='ogb' if args.dataset.startswith('ogb') else 'rand',
        train_ratio=0.1, test_ratio=0.8)
    return test_result


def main():
    default_param = {
        'seed': 39788,
        'learning_rate': 0.001,
        'hidden_dim': 256,
        'proj_dim': 256,
        'weight_decay': 1e-5,
        'activation': 'prelu',
        'batch_norm': False,
        'base_model': 'GCNConv',
<<<<<<< HEAD
        'loss': 'infonce',
        'num_epochs': 100
=======
        'num_layers': 2,
        'drop_edge_prob1': 0.2,
        'drop_edge_prob2': 0.1,
        'add_edge_prob1': 0.1,
        'add_edge_prob2': 0.1,
        'drop_node_prob1': 0.1,
        'drop_node_prob2': 0.1,
        'drop_feat_prob1': 0.3,
        'drop_feat_prob2': 0.2,
        'patience': 50,
        'num_epochs': 200,
        'tau': 0.8,
        'sp_eps': 0.001,
        'ppr_alpha': 0.2,
        'mkd_order': 16,
        'mkd_alpha': 0.05,
        'num_seeds': 1000,
        'walk_length': 10,
        'mixup_threshold': 0.1,
        'mixup_s': 200,
        'warmup_epochs': 200,
        'vicreg_sim_loss_weight': 25.0,
        'vicreg_var_loss_weight': 25.0,
        'vicreg_cov_loss_weight': 1.0,
>>>>>>> 1cbdb648
    }
    parser = argparse.ArgumentParser()
    parser.add_argument('--device', type=str, default='cuda:0')
    parser.add_argument('--dataset', type=str, default='WikiCS')
    parser.add_argument('--param_path', type=str, default='params/GRACE/wikics@current.json')
    parser.add_argument('--tensorboard', nargs='?')
<<<<<<< HEAD
=======
    parser.add_argument('--loss', type=str,
                        choices=['nt_xent', 'jsd', 'triplet', 'mixup', 'subsampling', 'batch', 'barlow_twins', 'vicreg'],
                        default='vicreg')
    parser.add_argument('--sample_size', type=int, default=2000)
    parser.add_argument('--save_split', type=str, nargs='?')
    parser.add_argument('--load_split', type=str, nargs='?')
>>>>>>> 1cbdb648
    for k, v in default_param.items():
        if type(v) is dict:
            for subk, subv in v.items():
                parser.add_argument(f'--{k}:{subk}', type=type(subv), nargs='?')
        else:
            parser.add_argument(f'--{k}', type=type(v), nargs='?')
    args = parser.parse_args()
    sp = SP.SimpleParam(default=default_param)
    sp.update(args.param_path, preprocess_nni=False)
    overwrite_params = {k: v for k, v in args.__dict__.items() if v is not None}
    sp.load(overwrite_params)
    param = sp()

    use_nni = args.param_path == 'nni'

    seed_everything(param['seed'])
    device = torch.device(args.device if not use_nni else 'cuda')
    dataset = load_node_dataset('datasets', args.dataset, to_sparse_tensor=False)
    data = dataset[0].to(device)
    data.get_idx_split = lambda: dataset.get_idx_split()

    writer = SummaryWriter(comment=args.tensorboard) if args.tensorboard is not None else None

    print(param)
    print(args.__dict__)

<<<<<<< HEAD
    aug1 = get_compositional_augmentor(param['augmentor1'])
    aug2 = get_compositional_augmentor(param['augmentor2'])
    loss = get_loss(param['loss'], 'L2L')

    model = L2L(encoder=Encoder(data.num_features, param['hidden_dim'],
                                activation=get_activation(param['activation']),
                                batch_norm=param['batch_norm'],
                                num_layers=param['num_layers'],
                                base_conv='GCNConv'),
                augmentor=(aug1, aug2),
                hidden_dim=param['hidden_dim'],
                proj_dim=param['proj_dim'],
                loss=loss).to(device)
=======
    def get_aug(aug_name: str, view_id: int):
        if aug_name == 'ER':
            return A.EdgeRemoving(pe=param[f'drop_edge_prob{view_id}'])
        if aug_name == 'EA':
            return A.EdgeAdding(pe=param[f'add_edge_prob{view_id}'])
        if aug_name == 'ND':
            return A.NodeDropping(pn=param[f'drop_node_prob{view_id}'])
        if aug_name == 'RWS':
            return A.RWSampling(num_seeds=param['num_seeds'], walk_length=param['walk_length'])
        if aug_name == 'PPR':
            return A.PPRDiffusion(eps=param['sp_eps'], alpha=param['ppr_alpha'])
        if aug_name == 'MKD':
            return A.MarkovDiffusion(sp_eps=param['sp_eps'], order=param['mkd_order'], alpha=param['mkd_alpha'])
        if aug_name == 'ORI':
            return A.Identity()
        if aug_name == 'FM':
            return A.FeatureMasking(pf=param[f'drop_feat_prob{view_id}'])
        if aug_name == 'EAM':
            return A.EdgeAttrMasking(pf=param[f'drop_feat_prob{view_id}'])
        if aug_name == 'FD':
            return A.FeatureDropout(pf=param[f'drop_feat_prob{view_id}'])

        raise NotImplementedError(f'unsupported augmentation name: {aug_name}')

    def compile_aug_schema(schema: str, view_id: int) -> A.GraphAug:
        augs = schema.split('+')
        augs = [get_aug(x, view_id) for x in augs]

        ret = augs[0]
        for a in augs[1:]:
            ret = ret >> a
        return ret

    aug1 = compile_aug_schema(args.aug1, view_id=1)
    aug2 = compile_aug_schema(args.aug2, view_id=2)

    model = GRACE(encoder=Encoder(
                      data.num_features, param['hidden_dim'],
                      activation=get_activation(param['activation']),
                      batch_norm=param['batch_norm'],
                      num_layers=param['num_layers']),
                  augmentation=(
                      aug1, aug2
                  ),
                  hidden_dim=param['hidden_dim'],
                  proj_dim=param['proj_dim'],
                  tau=param['tau']).to(device)
>>>>>>> 1cbdb648
    optimizer = Adam(
        model.parameters(),
        lr=param['learning_rate'],
        weight_decay=param['weight_decay'])
    if param['loss'] == 'barlow_twins':
        scheduler = LinearWarmupCosineAnnealingLR(
            optimizer=optimizer,
            warmup_epochs=param['warmup_epochs'],
            max_epochs=param['num_epochs'])

    best_loss = 1e3
    wait_window = 0

    model_save_path = f'intermediate/{time_ns()}-{param["augmentor1"]["scheme"]}-{param["augmentor2"]["scheme"]}.pkl'

    with tqdm(total=param['num_epochs'], desc='(T)') as pbar:
        for epoch in range(param['num_epochs']):
            loss = train(model, optimizer, data, param[param['loss']])
            if param['loss'] == 'barlow_twins':
                scheduler.step()
            pbar.set_postfix({'loss': loss})
            pbar.update()

            if loss < best_loss:
                best_loss = loss
                best_epoch = epoch
                wait_window = 0
                torch.save(model.state_dict(), model_save_path)
            else:
                wait_window += 1

            if writer is not None:
                # log training loss
                writer.add_scalar('Train/loss', loss, epoch)

                # log evaluation metrics
                if epoch % 10 == 0:
                    test_result = test(model, data, args)
                    writer.add_scalar('Eval/MicroF1', test_result['F1Mi'], epoch)
                    writer.add_scalar('Eval/MacroF1', test_result['F1Ma'], epoch)
                    print(f'(E) | Best test F1Mi={test_result["F1Mi"]:.4f}, F1Ma={test_result["F1Ma"]:.4f}')

                writer.flush()

            if wait_window >= param['patience']:
                print()
                break

    print('=== Final ===')
    print(f'(T) | Best epoch={best_epoch}, best loss={best_loss:.4f}')
    model.load_state_dict(torch.load(model_save_path))

    test_result = test(model, data, args)
    print(f'(E) | Best test F1Mi={test_result["F1Mi"]:.4f}, F1Ma={test_result["F1Ma"]:.4f}')

    if use_nni:
        nni.report_final_result(test_result['F1Mi'])


if __name__ == '__main__':
    main()<|MERGE_RESOLUTION|>--- conflicted
+++ resolved
@@ -1,34 +1,55 @@
 import nni
+import numpy
+import math
 import torch
 import argparse
 import pretty_errors
+from time import time_ns
+from time import perf_counter
+
+from pl_bolts.optimizers import LinearWarmupCosineAnnealingLR
+from torch.utils.tensorboard import SummaryWriter
+
+import GCL.augmentations as A
 import GCL.utils.simple_param as SP
 
-from tqdm import tqdm
-from time import time_ns
+from torch import nn
 from torch.optim import Adam
 from GCL.eval import LR_classification
 from GCL.utils import seed_everything
-from pl_bolts.optimizers import LinearWarmupCosineAnnealingLR
-from torch.utils.tensorboard import SummaryWriter
-
-from utils import load_node_dataset, get_activation, get_compositional_augmentor, get_loss
-from models.L2L import L2L
-from models.GConv import Encoder
-
-
-def train(model, optimizer, data, param):
+from torch_geometric.nn import GCNConv
+
+from utils import load_node_dataset, get_activation
+from models.GRACE import GRACE
+
+
+class Encoder(nn.Module):
+    def __init__(self, input_dim: int, hidden_dim: int, activation, num_layers: int, batch_norm: bool = False):
+        super(Encoder, self).__init__()
+        self.activation = activation()
+        self.layers = torch.nn.ModuleList()
+        self.batch_norms = torch.nn.ModuleList() if batch_norm else None
+        self.layers.append(GCNConv(input_dim, hidden_dim, cached=False))
+
+        for _ in range(num_layers - 1):
+            # add batch norm layer if batch norm is used
+            if self.batch_norms is not None:
+                self.batch_norms.append(nn.BatchNorm1d(hidden_dim))
+            self.layers.append(GCNConv(hidden_dim, hidden_dim, cached=False))
+
+    def forward(self, x, edge_index, edge_weight=None):
+        z = x
+        num_layers = len(self.layers)
+        for i, conv in enumerate(self.layers):
+            z = conv(z, edge_index, edge_weight)
+            z = self.activation(z)
+            if self.batch_norms is not None and i != num_layers - 1:
+                z = self.batch_norms[i](z)
+        return z
+
+
+def train(model, optimizer, data, epoch, args, param, dump_embed_path=None, loss='nt_xent'):
     model.train()
-<<<<<<< HEAD
-    optimizer.zero_grad()
-    _, z1, z2 = model(data.x, data.edge_index)
-    h1 = model.projection(z1)
-    h2 = model.projection(z2)
-    loss = model.loss(h1, h2, y=data.y, **param)
-    loss.backward()
-    optimizer.step()
-    return loss.item()
-=======
     device = data.edge_index.device
     if loss == 'batch':
         sample_size = args.sample_size
@@ -74,16 +95,14 @@
         loss.backward()
         optimizer.step()
         return loss.item()
->>>>>>> 1cbdb648
-
-
-def test(model, data, args):
+
+
+def test(model, data, args, verbose=True):
     model.eval()
     z, _, _ = model(data.x, data.edge_index)
 
     test_result = LR_classification(
-        z, data, split_mode='ogb' if args.dataset.startswith('ogb') else 'rand',
-        train_ratio=0.1, test_ratio=0.8)
+        z, data, split_mode='ogb' if args.dataset.startswith('ogb') else 'rand', train_ratio=0.1, test_ratio=0.8, verbose=verbose)
     return test_result
 
 
@@ -97,10 +116,6 @@
         'activation': 'prelu',
         'batch_norm': False,
         'base_model': 'GCNConv',
-<<<<<<< HEAD
-        'loss': 'infonce',
-        'num_epochs': 100
-=======
         'num_layers': 2,
         'drop_edge_prob1': 0.2,
         'drop_edge_prob2': 0.1,
@@ -125,34 +140,28 @@
         'vicreg_sim_loss_weight': 25.0,
         'vicreg_var_loss_weight': 25.0,
         'vicreg_cov_loss_weight': 1.0,
->>>>>>> 1cbdb648
     }
     parser = argparse.ArgumentParser()
     parser.add_argument('--device', type=str, default='cuda:0')
     parser.add_argument('--dataset', type=str, default='WikiCS')
-    parser.add_argument('--param_path', type=str, default='params/GRACE/wikics@current.json')
+    parser.add_argument('--param_path', type=str, default='params/GRACE/wikics_barlow_twins.json')
+    parser.add_argument('--aug1', type=str, default='ORI')
+    parser.add_argument('--aug2', type=str, default='ORI')
     parser.add_argument('--tensorboard', nargs='?')
-<<<<<<< HEAD
-=======
     parser.add_argument('--loss', type=str,
                         choices=['nt_xent', 'jsd', 'triplet', 'mixup', 'subsampling', 'batch', 'barlow_twins', 'vicreg'],
                         default='vicreg')
     parser.add_argument('--sample_size', type=int, default=2000)
     parser.add_argument('--save_split', type=str, nargs='?')
     parser.add_argument('--load_split', type=str, nargs='?')
->>>>>>> 1cbdb648
     for k, v in default_param.items():
-        if type(v) is dict:
-            for subk, subv in v.items():
-                parser.add_argument(f'--{k}:{subk}', type=type(subv), nargs='?')
-        else:
-            parser.add_argument(f'--{k}', type=type(v), nargs='?')
+        parser.add_argument(f'--{k}', type=type(v), nargs='?')
     args = parser.parse_args()
     sp = SP.SimpleParam(default=default_param)
-    sp.update(args.param_path, preprocess_nni=False)
-    overwrite_params = {k: v for k, v in args.__dict__.items() if v is not None}
-    sp.load(overwrite_params)
-    param = sp()
+    param = sp(args.param_path, preprocess_nni=False)
+    # param = sp()
+
+    param = SP.SimpleParam.merge_args(list(default_param.keys()), args, param)
 
     use_nni = args.param_path == 'nni'
 
@@ -167,21 +176,6 @@
     print(param)
     print(args.__dict__)
 
-<<<<<<< HEAD
-    aug1 = get_compositional_augmentor(param['augmentor1'])
-    aug2 = get_compositional_augmentor(param['augmentor2'])
-    loss = get_loss(param['loss'], 'L2L')
-
-    model = L2L(encoder=Encoder(data.num_features, param['hidden_dim'],
-                                activation=get_activation(param['activation']),
-                                batch_norm=param['batch_norm'],
-                                num_layers=param['num_layers'],
-                                base_conv='GCNConv'),
-                augmentor=(aug1, aug2),
-                hidden_dim=param['hidden_dim'],
-                proj_dim=param['proj_dim'],
-                loss=loss).to(device)
-=======
     def get_aug(aug_name: str, view_id: int):
         if aug_name == 'ER':
             return A.EdgeRemoving(pe=param[f'drop_edge_prob{view_id}'])
@@ -229,57 +223,57 @@
                   hidden_dim=param['hidden_dim'],
                   proj_dim=param['proj_dim'],
                   tau=param['tau']).to(device)
->>>>>>> 1cbdb648
     optimizer = Adam(
         model.parameters(),
         lr=param['learning_rate'],
         weight_decay=param['weight_decay'])
-    if param['loss'] == 'barlow_twins':
-        scheduler = LinearWarmupCosineAnnealingLR(
-            optimizer=optimizer,
-            warmup_epochs=param['warmup_epochs'],
-            max_epochs=param['num_epochs'])
+    scheduler = LinearWarmupCosineAnnealingLR(
+        optimizer=optimizer,
+        warmup_epochs=param['warmup_epochs'],
+        max_epochs=param['num_epochs'])
 
     best_loss = 1e3
     wait_window = 0
 
-    model_save_path = f'intermediate/{time_ns()}-{param["augmentor1"]["scheme"]}-{param["augmentor2"]["scheme"]}.pkl'
-
-    with tqdm(total=param['num_epochs'], desc='(T)') as pbar:
-        for epoch in range(param['num_epochs']):
-            loss = train(model, optimizer, data, param[param['loss']])
-            if param['loss'] == 'barlow_twins':
-                scheduler.step()
-            pbar.set_postfix({'loss': loss})
-            pbar.update()
-
-            if loss < best_loss:
-                best_loss = loss
-                best_epoch = epoch
-                wait_window = 0
-                torch.save(model.state_dict(), model_save_path)
-            else:
-                wait_window += 1
-
-            if writer is not None:
-                # log training loss
-                writer.add_scalar('Train/loss', loss, epoch)
-
-                # log evaluation metrics
-                if epoch % 10 == 0:
-                    test_result = test(model, data, args)
-                    writer.add_scalar('Eval/MicroF1', test_result['F1Mi'], epoch)
-                    writer.add_scalar('Eval/MacroF1', test_result['F1Ma'], epoch)
-                    print(f'(E) | Best test F1Mi={test_result["F1Mi"]:.4f}, F1Ma={test_result["F1Ma"]:.4f}')
-
-                writer.flush()
-
-            if wait_window >= param['patience']:
-                print()
-                break
+    model_save_path = f'intermediate/{time_ns()}-{args.aug1}-{args.aug2}.pkl'
+    for epoch in range(param['num_epochs']):
+        # if epoch % 20 == 0:
+        tic = perf_counter()
+        loss = train(model, optimizer, data, epoch, args, param, f'intermediate/{epoch}_{args.dataset}_ring.pkl', loss=args.loss)
+        toc = perf_counter()
+        if args.loss == 'barlow_twins':
+            scheduler.step()
+        # else:
+            # loss = train(model, optimizer, data)
+        print(f'\r(T) | Epoch={epoch:03d}, loss={loss:.8f}, time={toc - tic:.4f}', end='')
+
+        if loss < best_loss:
+            best_loss = loss
+            best_epoch = epoch
+            wait_window = 0
+            torch.save(model.state_dict(), model_save_path)
+        else:
+            wait_window += 1
+
+        if writer is not None:
+            # log training loss
+            writer.add_scalar('Train/loss', loss, epoch)
+
+            # log evaluation metrics
+            if epoch % 10 == 0:
+                test_result = test(model, data, args, verbose=False)
+                writer.add_scalar('Eval/MicroF1', test_result['F1Mi'], epoch)
+                writer.add_scalar('Eval/MacroF1', test_result['F1Ma'], epoch)
+                print(f'(E) | Best test F1Mi={test_result["F1Mi"]:.4f}, F1Ma={test_result["F1Ma"]:.4f}')
+
+            writer.flush()
+
+        if wait_window >= param['patience']:
+            print()
+            break
 
     print('=== Final ===')
-    print(f'(T) | Best epoch={best_epoch}, best loss={best_loss:.4f}')
+    print(f'(T) | Best epoch={best_epoch}, best loss={best_loss}')
     model.load_state_dict(torch.load(model_save_path))
 
     test_result = test(model, data, args)
@@ -288,6 +282,8 @@
     if use_nni:
         nni.report_final_result(test_result['F1Mi'])
 
+    return data, model
+
 
 if __name__ == '__main__':
-    main()+    data, model = main()