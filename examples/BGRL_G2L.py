import copy
import torch
import os.path as osp
<<<<<<< HEAD
import GCL.loss as L
import GCL.augmentors as A
=======


import GCL.losses as L
import GCL.augmentor as A
>>>>>>> 48b8f81e
import torch.nn.functional as F

from tqdm import tqdm
from functools import partial
from torch.optim import Adam
<<<<<<< HEAD
from GCL.eval import SVMEvaluator, get_split
from GCL.model import BootstrapContrast
=======
from GCL.eval import SVMEvaluator
from GCL.models import BootstrapContrast
from sklearn.metrics import f1_score
from sklearn.model_selection import StratifiedKFold
from sklearn.exceptions import ConvergenceWarning
from sklearn.utils._testing import ignore_warnings
>>>>>>> 48b8f81e
from torch_geometric.nn import GINConv, global_add_pool
from torch_geometric.data import DataLoader
from torch_geometric.datasets import TUDataset


class Normalize(torch.nn.Module):
    def __init__(self, dim=None, norm='batch'):
        super().__init__()
        if dim is None or norm == 'none':
            self.norm = lambda x: x
        if norm == 'batch':
            self.norm = torch.nn.BatchNorm1d(dim)
        elif norm == 'layer':
            self.norm = torch.nn.LayerNorm(dim)

    def forward(self, x):
        return self.norm(x)


def make_gin_conv(input_dim: int, out_dim: int) -> GINConv:
    mlp = torch.nn.Sequential(
        torch.nn.Linear(input_dim, out_dim),
        torch.nn.ReLU(),
        torch.nn.Linear(out_dim, out_dim))
    return GINConv(mlp)


class GConv(torch.nn.Module):
    def __init__(self, input_dim, hidden_dim, num_layers, dropout=0.2,
                 encoder_norm='batch', projector_norm='batch'):
        super(GConv, self).__init__()
        self.activation = torch.nn.PReLU()
        self.dropout = dropout

        self.layers = torch.nn.ModuleList()
        self.layers.append(make_gin_conv(input_dim, hidden_dim))
        for _ in range(num_layers - 1):
            self.layers.append(make_gin_conv(hidden_dim, hidden_dim))

        self.batch_norm = Normalize(hidden_dim, norm=encoder_norm)
        self.projection_head = torch.nn.Sequential(
            torch.nn.Linear(hidden_dim, hidden_dim),
            Normalize(hidden_dim, norm=projector_norm),
            torch.nn.PReLU(),
            torch.nn.Dropout(dropout))

    def forward(self, x, edge_index, edge_weight=None):
        z = x
        for conv in self.layers:
            z = conv(z, edge_index, edge_weight)
            z = self.activation(z)
            z = F.dropout(z, p=self.dropout, training=self.training)
        z = self.batch_norm(z)
        return z, self.projection_head(z)


class Encoder(torch.nn.Module):
    def __init__(self, encoder, augmentor, hidden_dim, dropout=0.2, predictor_norm='batch'):
        super(Encoder, self).__init__()
        self.online_encoder = encoder
        self.target_encoder = None
        self.augmentor = augmentor
        self.predictor = torch.nn.Sequential(
            torch.nn.Linear(hidden_dim, hidden_dim),
            Normalize(hidden_dim, norm=predictor_norm),
            torch.nn.PReLU(),
            torch.nn.Dropout(dropout))

    def get_target_encoder(self):
        if self.target_encoder is None:
            self.target_encoder = copy.deepcopy(self.online_encoder)

            for p in self.target_encoder.parameters():
                p.requires_grad = False
        return self.target_encoder

    def update_target_encoder(self, momentum: float):
        for p, new_p in zip(self.get_target_encoder().parameters(), self.online_encoder.parameters()):
            next_p = momentum * p.data + (1 - momentum) * new_p.data
            p.data = next_p

    def forward(self, x, edge_index, edge_weight=None, batch=None):
        aug1, aug2 = self.augmentor
        x1, edge_index1, edge_weight1 = aug1(x, edge_index, edge_weight)
        x2, edge_index2, edge_weight2 = aug2(x, edge_index, edge_weight)

        h1, h1_online = self.online_encoder(x1, edge_index1, edge_weight1)
        h2, h2_online = self.online_encoder(x2, edge_index2, edge_weight2)

        g1 = global_add_pool(h1, batch)
        h1_pred = self.predictor(h1_online)
        g2 = global_add_pool(h2, batch)
        h2_pred = self.predictor(h2_online)

        with torch.no_grad():
            _, h1_target = self.get_target_encoder()(x1, edge_index1, edge_weight1)
            _, h2_target = self.get_target_encoder()(x2, edge_index2, edge_weight2)
            g1_target = global_add_pool(h1_target, batch)
            g2_target = global_add_pool(h2_target, batch)

        return g1, g2, h1_pred, h2_pred, g1_target, g2_target


def train(encoder_model, contrast_model, dataloader, optimizer):
    encoder_model.train()
    total_loss = 0

    for data in dataloader:
        data = data.to('cuda')
        if data.x is None:
            num_nodes = data.batch.size(0)
            data.x = torch.ones((num_nodes, 1), dtype=torch.float32).to(data.batch.device)

        optimizer.zero_grad()
        _, _, h1_pred, h2_pred, g1_target, g2_target = encoder_model(data.x, data.edge_index, batch=data.batch)

        loss = contrast_model(h1_pred=h1_pred, h2_pred=h2_pred,
                              g1_target=g1_target.detach(), g2_target=g2_target.detach(), batch=data.batch)
        loss.backward()
        optimizer.step()
        encoder_model.update_target_encoder(0.99)

        total_loss += loss.item()

    return total_loss


@ignore_warnings(category=ConvergenceWarning)
def eval(encoder_model, dataloader):
    encoder_model.eval()
    x = []
    y = []
    for data in dataloader:
        data = data.to('cuda')
        if data.x is None:
            num_nodes = data.batch.size(0)
            data.x = torch.ones((num_nodes, 1), dtype=torch.float32, device=data.batch.device)
        g1, g2, _, _, _, _ = encoder_model(data.x, data.edge_index, batch=data.batch)
        z = torch.cat([g1, g2], dim=1)
        x.append(z)
        y.append(data.y)
    x = torch.cat(x, dim=0)
    y = torch.cat(y, dim=0)

    split = StratifiedKFold(n_splits=10, shuffle=True, random_state=None)
    evaluator = SVMEvaluator(
        linear=True, split=split,
        metrics={'micro_f1': partial(f1_score, average='micro'), 'macro_f1': partial(f1_score, average='macro')})
    result = evaluator(x, y)
    return result


def main():
    device = torch.device('cuda')
    path = osp.join(osp.expanduser('~'), 'datasets')
    dataset = TUDataset(path, name='PTC_MR')
    dataloader = DataLoader(dataset, batch_size=128)
    input_dim = max(dataset.num_features, 1)

    aug1 = A.Compose([A.EdgeRemoving(pe=0.2), A.FeatureMasking(pf=0.1)])
    aug2 = A.Compose([A.EdgeRemoving(pe=0.2), A.FeatureMasking(pf=0.1)])

    gconv = GConv(input_dim=input_dim, hidden_dim=32, num_layers=2).to(device)
    encoder_model = Encoder(encoder=gconv, augmentor=(aug1, aug2), hidden_dim=32).to(device)
    contrast_model = BootstrapContrast(loss=L.BootstrapLatent(), mode='G2L').to(device)

    optimizer = Adam(encoder_model.parameters(), lr=0.01)

    with tqdm(total=100, desc='(T)') as pbar:
        for epoch in range(1, 101):
            loss = train(encoder_model, contrast_model, dataloader, optimizer)
            pbar.set_postfix({'loss': loss})
            pbar.update()

    test_result = eval(encoder_model, dataloader)
    print(f'(E): Best test F1Mi={test_result["micro_f1"]["mean"]:.4f}±{test_result["micro_f1"]["std"]:.4f},'
          f' F1Ma={test_result["macro_f1"]["mean"]:.4f}±{test_result["macro_f1"]["std"]:.4f}')


if __name__ == '__main__':
    main()<|MERGE_RESOLUTION|>--- conflicted
+++ resolved
@@ -1,31 +1,19 @@
 import copy
 import torch
 import os.path as osp
-<<<<<<< HEAD
 import GCL.loss as L
-import GCL.augmentors as A
-=======
-
-
-import GCL.losses as L
 import GCL.augmentor as A
->>>>>>> 48b8f81e
 import torch.nn.functional as F
 
 from tqdm import tqdm
 from functools import partial
 from torch.optim import Adam
-<<<<<<< HEAD
-from GCL.eval import SVMEvaluator, get_split
-from GCL.model import BootstrapContrast
-=======
 from GCL.eval import SVMEvaluator
 from GCL.models import BootstrapContrast
 from sklearn.metrics import f1_score
 from sklearn.model_selection import StratifiedKFold
 from sklearn.exceptions import ConvergenceWarning
 from sklearn.utils._testing import ignore_warnings
->>>>>>> 48b8f81e
 from torch_geometric.nn import GINConv, global_add_pool
 from torch_geometric.data import DataLoader
 from torch_geometric.datasets import TUDataset
