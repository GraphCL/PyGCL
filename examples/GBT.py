import torch
import os.path as osp
<<<<<<< HEAD
import GCL.loss as L
import GCL.augmentors as A
=======
import GCL.losses as L
import GCL.augmentor as A
>>>>>>> 48b8f81e
import torch_geometric.transforms as T

from tqdm import tqdm
from functools import partial
from torch.optim import Adam
<<<<<<< HEAD
from GCL.eval import get_split, LREvaluator
from GCL.model.contrast_model import WithinEmbedContrast
=======
from GCL.eval import from_PyG_split, LRTrainableEvaluator
from GCL.models.contrast_model import WithinEmbedContrast
from sklearn.metrics import f1_score
>>>>>>> 48b8f81e
from torch_geometric.nn import GCNConv
from torch_geometric.datasets import WikiCS
from pl_bolts.optimizers import LinearWarmupCosineAnnealingLR


class GConv(torch.nn.Module):
    def __init__(self, input_dim, hidden_dim):
        super(GConv, self).__init__()
        self.act = torch.nn.PReLU()
        self.bn = torch.nn.BatchNorm1d(2 * hidden_dim, momentum=0.01)
        self.conv1 = GCNConv(input_dim, 2 * hidden_dim, cached=False)
        self.conv2 = GCNConv(2 * hidden_dim, hidden_dim, cached=False)

    def forward(self, x, edge_index, edge_weight=None):
        z = self.conv1(x, edge_index, edge_weight)
        z = self.bn(z)
        z = self.act(z)
        z = self.conv2(z, edge_index, edge_weight)
        return z


class Encoder(torch.nn.Module):
    def __init__(self, encoder, augmentor):
        super(Encoder, self).__init__()
        self.encoder = encoder
        self.augmentor = augmentor

    def forward(self, x, edge_index, edge_weight=None):
        aug1, aug2 = self.augmentor
        x1, edge_index1, edge_weight1 = aug1(x, edge_index, edge_weight)
        x2, edge_index2, edge_weight2 = aug2(x, edge_index, edge_weight)
        z = self.encoder(x, edge_index, edge_weight)
        z1 = self.encoder(x1, edge_index1, edge_weight1)
        z2 = self.encoder(x2, edge_index2, edge_weight2)
        return z, z1, z2


def train(encoder_model, contrast_model, data, optimizer):
    encoder_model.train()
    optimizer.zero_grad()
    _, z1, z2 = encoder_model(data.x, data.edge_index, data.edge_attr)
    loss = contrast_model(z1, z2)
    loss.backward()
    optimizer.step()
    return loss.item()


def eval(encoder_model, data):
    encoder_model.eval()
    z, _, _ = encoder_model(data.x, data.edge_index, data.edge_attr)
    split = from_PyG_split(data)
    evaluator = LRTrainableEvaluator(
        input_dim=z.size(1), num_classes=data.y.max().item() + 1,
        metrics={'micro_f1': partial(f1_score, average='micro'), 'macro_f1': partial(f1_score, average='macro')},
        split=split, device=data.x.device, test_metric='micro_f1')
    return evaluator(z, data.y)


def main():
    device = torch.device('cuda')
    path = osp.join(osp.expanduser('~'), 'datasets', 'WikiCS')
    dataset = WikiCS(path, transform=T.NormalizeFeatures())
    data = dataset[0].to(device)

    aug1 = A.Compose([A.EdgeRemoving(pe=0.5), A.FeatureMasking(pf=0.1)])
    aug2 = A.Compose([A.EdgeRemoving(pe=0.5), A.FeatureMasking(pf=0.1)])

    gconv = GConv(input_dim=dataset.num_features, hidden_dim=256).to(device)
    encoder_model = Encoder(encoder=gconv, augmentor=(aug1, aug2)).to(device)
    contrast_model = WithinEmbedContrast(loss=L.BarlowTwins()).to(device)

    optimizer = Adam(encoder_model.parameters(), lr=5e-4)
    scheduler = LinearWarmupCosineAnnealingLR(
        optimizer=optimizer,
        warmup_epochs=400,
        max_epochs=4000)

    with tqdm(total=4000, desc='(T)') as pbar:
        for epoch in range(1, 4001):
            loss = train(encoder_model, contrast_model, data, optimizer)
            scheduler.step()
            pbar.set_postfix({'loss': loss})
            pbar.update()

    test_result = eval(encoder_model, data)
    print(f'(E): Best test F1Mi={test_result["micro_f1"]["mean"]:.4f}±{test_result["micro_f1"]["std"]:.4f},'
          f' F1Ma={test_result["macro_f1"]["mean"]:.4f}±{test_result["macro_f1"]["std"]:.4f}')


if __name__ == '__main__':
    main()<|MERGE_RESOLUTION|>--- conflicted
+++ resolved
@@ -1,25 +1,15 @@
 import torch
 import os.path as osp
-<<<<<<< HEAD
 import GCL.loss as L
-import GCL.augmentors as A
-=======
-import GCL.losses as L
 import GCL.augmentor as A
->>>>>>> 48b8f81e
 import torch_geometric.transforms as T
 
 from tqdm import tqdm
 from functools import partial
 from torch.optim import Adam
-<<<<<<< HEAD
-from GCL.eval import get_split, LREvaluator
+from GCL.eval import from_PyG_split, LRTrainableEvaluator
 from GCL.model.contrast_model import WithinEmbedContrast
-=======
-from GCL.eval import from_PyG_split, LRTrainableEvaluator
-from GCL.models.contrast_model import WithinEmbedContrast
 from sklearn.metrics import f1_score
->>>>>>> 48b8f81e
 from torch_geometric.nn import GCNConv
 from torch_geometric.datasets import WikiCS
 from pl_bolts.optimizers import LinearWarmupCosineAnnealingLR
