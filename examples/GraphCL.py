import torch
import os.path as osp
<<<<<<< HEAD
import GCL.loss as L
import GCL.augmentors as A
=======
import GCL.losses as L
import GCL.augmentor as A
>>>>>>> 48b8f81e
import torch.nn.functional as F

from tqdm import tqdm
from torch import nn
from functools import partial
from torch.optim import Adam
<<<<<<< HEAD
from GCL.eval import get_split, SVMEvaluator
from GCL.model import DualBranchContrast
=======
from GCL.eval import SVMEvaluator
from GCL.models import DualBranchContrast
from sklearn.metrics import f1_score
from sklearn.exceptions import ConvergenceWarning
from sklearn.utils._testing import ignore_warnings
from sklearn.model_selection import StratifiedKFold
>>>>>>> 48b8f81e
from torch_geometric.nn import GINConv, global_add_pool
from torch_geometric.data import DataLoader
from torch_geometric.datasets import TUDataset


def make_gin_conv(input_dim, out_dim):
    return GINConv(nn.Sequential(nn.Linear(input_dim, out_dim), nn.ReLU(), nn.Linear(out_dim, out_dim)))


class GConv(nn.Module):
    def __init__(self, input_dim, hidden_dim, num_layers):
        super(GConv, self).__init__()
        self.layers = nn.ModuleList()
        self.batch_norms = nn.ModuleList()

        for i in range(num_layers):
            if i == 0:
                self.layers.append(make_gin_conv(input_dim, hidden_dim))
            else:
                self.layers.append(make_gin_conv(hidden_dim, hidden_dim))
            self.batch_norms.append(nn.BatchNorm1d(hidden_dim))

        project_dim = hidden_dim * num_layers
        self.project = torch.nn.Sequential(
            nn.Linear(project_dim, project_dim),
            nn.ReLU(inplace=True),
            nn.Linear(project_dim, project_dim))

    def forward(self, x, edge_index, batch):
        z = x
        zs = []
        for conv, bn in zip(self.layers, self.batch_norms):
            z = conv(z, edge_index)
            z = F.relu(z)
            z = bn(z)
            zs.append(z)
        gs = [global_add_pool(z, batch) for z in zs]
        z, g = [torch.cat(x, dim=1) for x in [zs, gs]]
        return z, g


class Encoder(torch.nn.Module):
    def __init__(self, encoder, augmentor):
        super(Encoder, self).__init__()
        self.encoder = encoder
        self.augmentor = augmentor

    def forward(self, x, edge_index, batch):
        aug1, aug2 = self.augmentor
        x1, edge_index1, edge_weight1 = aug1(x, edge_index)
        x2, edge_index2, edge_weight2 = aug2(x, edge_index)
        z, g = self.encoder(x, edge_index, batch)
        z1, g1 = self.encoder(x1, edge_index1, batch)
        z2, g2 = self.encoder(x2, edge_index2, batch)
        return z, g, z1, z2, g1, g2


def train(encoder_model, contrast_model, dataloader, optimizer):
    encoder_model.train()
    epoch_loss = 0
    for data in dataloader:
        data = data.to('cuda')
        optimizer.zero_grad()

        if data.x is None:
            num_nodes = data.batch.size(0)
            data.x = torch.ones((num_nodes, 1), dtype=torch.float32, device=data.batch.device)

        _, _, _, _, g1, g2 = encoder_model(data.x, data.edge_index, data.batch)
        g1, g2 = [encoder_model.encoder.project(g) for g in [g1, g2]]
        loss = contrast_model(g1=g1, g2=g2, batch=data.batch)
        loss.backward()
        optimizer.step()

        epoch_loss += loss.item()
    return epoch_loss


@ignore_warnings(category=ConvergenceWarning)
def eval(encoder_model, dataloader):
    encoder_model.eval()
    x = []
    y = []
    for data in dataloader:
        data = data.to('cuda')
        if data.x is None:
            num_nodes = data.batch.size(0)
            data.x = torch.ones((num_nodes, 1), dtype=torch.float32, device=data.batch.device)
        _, g, _, _, _, _ = encoder_model(data.x, data.edge_index, data.batch)
        x.append(g)
        y.append(data.y)
    x = torch.cat(x, dim=0)
    y = torch.cat(y, dim=0)

    split = StratifiedKFold(n_splits=10, shuffle=True, random_state=None)
    evaluator = SVMEvaluator(
        linear=True, split=split,
        metrics={'micro_f1': partial(f1_score, average='micro'), 'macro_f1': partial(f1_score, average='macro')})
    result = evaluator(x, y)
    return result


def main():
    device = torch.device('cuda')
    path = osp.join(osp.expanduser('~'), 'datasets')
    dataset = TUDataset(path, name='PTC_MR')
    dataloader = DataLoader(dataset, batch_size=128)
    input_dim = max(dataset.num_features, 1)

    aug1 = A.Identity()
    aug2 = A.RandomChoice([
        A.RWSampling(num_seeds=1000, walk_length=10),
        A.NodeDropping(pn=0.1),
        A.FeatureMasking(pf=0.1),
        A.EdgeRemoving(pe=0.1)], 1)
    gconv = GConv(input_dim=input_dim, hidden_dim=32, num_layers=2).to(device)
    encoder_model = Encoder(encoder=gconv, augmentor=(aug1, aug2)).to(device)
    contrast_model = DualBranchContrast(loss=L.InfoNCE(tau=0.2), mode='G2G').to(device)

    optimizer = Adam(encoder_model.parameters(), lr=0.01)

    with tqdm(total=100, desc='(T)') as pbar:
        for epoch in range(1, 101):
            loss = train(encoder_model, contrast_model, dataloader, optimizer)
            pbar.set_postfix({'loss': loss})
            pbar.update()

    test_result = eval(encoder_model, dataloader)
    print(f'(E): Best test F1Mi={test_result["micro_f1"]["mean"]:.4f}±{test_result["micro_f1"]["std"]:.4f},'
          f' F1Ma={test_result["macro_f1"]["mean"]:.4f}±{test_result["macro_f1"]["std"]:.4f}')


if __name__ == '__main__':
    main()<|MERGE_RESOLUTION|>--- conflicted
+++ resolved
@@ -1,29 +1,19 @@
 import torch
 import os.path as osp
-<<<<<<< HEAD
 import GCL.loss as L
-import GCL.augmentors as A
-=======
-import GCL.losses as L
 import GCL.augmentor as A
->>>>>>> 48b8f81e
 import torch.nn.functional as F
 
 from tqdm import tqdm
 from torch import nn
 from functools import partial
 from torch.optim import Adam
-<<<<<<< HEAD
-from GCL.eval import get_split, SVMEvaluator
+from GCL.eval import SVMEvaluator
 from GCL.model import DualBranchContrast
-=======
-from GCL.eval import SVMEvaluator
-from GCL.models import DualBranchContrast
 from sklearn.metrics import f1_score
 from sklearn.exceptions import ConvergenceWarning
 from sklearn.utils._testing import ignore_warnings
 from sklearn.model_selection import StratifiedKFold
->>>>>>> 48b8f81e
 from torch_geometric.nn import GINConv, global_add_pool
 from torch_geometric.data import DataLoader
 from torch_geometric.datasets import TUDataset
